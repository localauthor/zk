--- conflicted
+++ resolved
@@ -965,19 +965,12 @@
                           (line-end-position)))))
           ((zk-file-p)                  ; no elements in files
            (setq items
-<<<<<<< HEAD
              (car
               (funcall
                zk-index-format-function
-               (list (zk--parse-id 'file-path (zk--current-id)))))))
+               (list buffer-file-name)))))
           (t
            (user-error "Don't know how to send this to desktop")))
-=======
-                 (car
-                  (funcall
-                   zk-index-format-function
-                   (list buffer-file-name))))))
->>>>>>> 152d9e3e
     (if (and zk-index-desktop-current
              (buffer-live-p (get-buffer zk-index-desktop-current)))
         (setq buffer zk-index-desktop-current)
